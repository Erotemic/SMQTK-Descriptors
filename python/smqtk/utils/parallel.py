--- conflicted
+++ resolved
@@ -7,8 +7,6 @@
 import sys
 import threading
 import traceback
-
-from six.moves import range
 
 from smqtk.utils import SmqtkObject
 from six.moves import range, zip
@@ -303,10 +301,7 @@
 
             raise StopIteration()
 
-<<<<<<< HEAD
         # If anything bad happens, stop iteration and workers.
-=======
->>>>>>> fed8a2b5
         except Exception:
             self.stop()
             raise
