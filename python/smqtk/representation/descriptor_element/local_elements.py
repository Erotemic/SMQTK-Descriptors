--- conflicted
+++ resolved
@@ -1,14 +1,12 @@
 import numpy
 import os.path as osp
 
-from six.moves import cStringIO as StringIO
+from six import BytesIO
 
 from smqtk.representation import DescriptorElement
 from smqtk.utils import file_utils
 from smqtk.utils.string_utils import partition_string
 
-from six import BytesIO
-
 
 class DescriptorMemoryElement (DescriptorElement):
     """
@@ -31,8 +29,7 @@
     def __getstate__(self):
         state = super(DescriptorMemoryElement, self).__getstate__()
         # save vector as binary string
-<<<<<<< HEAD
-        b = StringIO()
+        b = BytesIO()
         # noinspection PyTypeChecker
         numpy.save(b, self.vector())
         state['v'] = b.getvalue()
@@ -43,20 +40,10 @@
         if isinstance(state, tuple):
             self._type_label = state[0]
             self._uuid = state[1]
-            b = StringIO(state[2])
+            b = BytesIO(state[2])
         else:  # dictionary
             super(DescriptorMemoryElement, self).__setstate__(state)
-            b = StringIO(state['v'])
-=======
-        b = BytesIO()
-        numpy.save(b, self.vector())
-        return (self.type(), self.uuid(), b.getvalue())
-
-    def __setstate__(self, state):
-        self._type_label = state[0]
-        self._uuid = state[1]
-        b = BytesIO(state[2])
->>>>>>> fed8a2b5
+            b = BytesIO(state['v'])
         self.__v = numpy.load(b)
 
     def get_config(self):
